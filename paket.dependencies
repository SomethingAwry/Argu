framework: netstandard2.0, net40, netcoreapp2.0, net461
source https://www.nuget.org/api/v2
redirects: force

nuget FSharp.Core >= 4.2 lowest_matching:true
nuget System.Configuration.ConfigurationManager >= 4.0 lowest_matching:true

# Testing dependencies; NB intentionally keeping in Main group
nuget Unquote ~> 4.0
nuget FsCheck ~> 3.0 prerelease
nuget xunit ~> 2.3
nuget xunit.runner.visualstudio ~> 2.3 version_in_path: true
nuget SourceLink.Create.CommandLine copy_local: true
clitool dotnet-sourcelink framework: netcoreapp2.0

group Legacy
  framework: net40
  source https://www.nuget.org/api/v2
  redirects: force

<<<<<<< HEAD
  nuget FSharp.Core >= 4.0 lowest_matching:true
=======
  nuget FSharp.Core >= 3.1 lowest_matching:true
  nuget SourceLink.Create.CommandLine copy_local: true
>>>>>>> 83049b5f

group Build
  framework: net461
  source https://www.nuget.org/api/v2

  nuget FAKE ~> 4.0
  nuget FSharp.Formatting
  nuget xunit.runner.console ~> 2.3
  github fsharp/FAKE modules/Octokit/Octokit.fsx<|MERGE_RESOLUTION|>--- conflicted
+++ resolved
@@ -18,12 +18,8 @@
   source https://www.nuget.org/api/v2
   redirects: force
 
-<<<<<<< HEAD
   nuget FSharp.Core >= 4.0 lowest_matching:true
-=======
-  nuget FSharp.Core >= 3.1 lowest_matching:true
   nuget SourceLink.Create.CommandLine copy_local: true
->>>>>>> 83049b5f
 
 group Build
   framework: net461
